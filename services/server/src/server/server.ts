import path from "path";
// First env vars need to be loaded before config
import dotenv from "dotenv";
dotenv.config();
// Make sure config is relative to server.ts and not where the server is run from
process.env["NODE_CONFIG_DIR"] = path.resolve(__dirname, "../..", "config");
import config from "config";
import express, { Request } from "express";
import serveIndex from "serve-index";
import cors from "cors";
import routes from "./routes";
import bodyParser from "body-parser";
import genericErrorHandler from "./middlewares/GenericErrorHandler";
import notFoundHandler from "./middlewares/NotFoundError";
import session from "express-session";
import createMemoryStore from "memorystore";
import util from "util";
import {
  checkSourcifyChainId,
  checkSupportedChainId,
  sourcifyChainsArray,
} from "../sourcify-chains";
import {
  validateAddresses,
  validateSingleAddress,
  validateSourcifyChainIds,
} from "./common";
import * as OpenApiValidator from "express-openapi-validator";
import swaggerUi from "swagger-ui-express";
import yamljs from "yamljs";
import { resolveRefs } from "json-refs";
import { initDeprecatedRoutes } from "./deprecated.routes";
import { getAddress } from "ethers";
import { logger } from "../common/logger";
import { setLibSourcifyLogger } from "@ethereum-sourcify/lib-sourcify";
// eslint-disable-next-line @typescript-eslint/no-var-requires
const fileUpload = require("express-fileupload");
import {
  MemoryStore as ExpressRateLimitMemoryStore,
  rateLimit,
} from "express-rate-limit";
import crypto from "crypto";

const MemoryStore = createMemoryStore(session);

// here we override the standard LibSourcify's Logger with a custom one
setLibSourcifyLogger({
  // No need to set again the logger level because it's set here
  logLevel: process.env.NODE_ENV === "production" ? 3 : 4,
  setLevel(level: number) {
    this.logLevel = level;
  },
  log(level, msg) {
    if (level <= this.logLevel) {
      switch (level) {
        case 1:
          logger.error({
            prefix: "LibSourcify",
            message: msg,
          });
          break;
        case 2:
          logger.warn({
            prefix: "LibSourcify",
            message: msg,
          });
          break;
        case 3:
          logger.info({
            prefix: "LibSourcify",
            message: msg,
          });
          break;
        case 4:
          logger.debug({
            prefix: "LibSourcify",
            message: msg,
          });
          break;
      }
    }
  },
});

export class Server {
  app: express.Application;
  repository: string = config.get("repository.path");
  port: string | number;

  constructor(port?: string | number) {
    // To print regexes in the logs
    Object.defineProperty(RegExp.prototype, "toJSON", {
      value: RegExp.prototype.toString,
    });

    logger.info(
      `Starting Sourcify Server with config ${JSON.stringify(config, null, 2)}`
    );
    this.port = port || config.get("server.port");
    logger.info(`Starting Sourcify Server on port ${this.port}`);
    this.app = express();

    this.app.use(
      bodyParser.urlencoded({
        limit: config.get("server.maxFileSize"),
        extended: true,
      })
    );
    this.app.use(bodyParser.json({ limit: config.get("server.maxFileSize") }));

    // Init deprecated routes before OpenApiValidator so that it can handle the request with the defined paths.
    // initDeprecatedRoutes is a middleware that replaces the deprecated paths with the real ones.
    initDeprecatedRoutes(this.app);

    this.app.use(
      fileUpload({
        limits: { fileSize: config.get("server.maxFileSize") },
        abortOnLimit: true,
      })
    );

    // Log all requests in debugging mode
    this.app.use((req, res, next) => {
      const contentType = req.headers["content-type"];
      if (contentType === "application/json") {
        logger.debug(
          `Request: ${req.method} ${req.path} chainId=${
            req.body.chainId || req.body.chain
          } address=${req.body.address}`
        );
        next();
      } else if (contentType && contentType.includes("multipart/form-data")) {
        logger.debug(
          `Request: ${req.method} ${req.path} (multipart) chainId=${
            req.body.chainId || req.body.chain
          } address=${req.body.address}`
        );
        next();
      } else {
        logger.debug(`Request: ${req.method} ${req.path}`);
        next();
      }
    });

    // In every request support both chain and chainId
    this.app.use((req: any, res: any, next: any) => {
      if (req.body.chainId) {
        req.body.chain = req.body.chainId;
      }
      next();
    });

    this.app.use(
      OpenApiValidator.middleware({
        apiSpec: path.join(__dirname, "..", "openapi.yaml"),
        validateRequests: true,
        validateResponses: false,
        ignoreUndocumented: true,
        fileUploader: false,
        validateSecurity: {
          handlers: {
            BearerAuth: async (req, scopes, schema) => {
              return true;
            },
          },
        },
        formats: [
          {
            name: "comma-separated-addresses",
            type: "string",
            validate: (addresses: string) => validateAddresses(addresses),
          },
          {
            name: "address",
            type: "string",
            validate: (address: string) => validateSingleAddress(address),
          },
          {
            name: "comma-separated-sourcify-chainIds",
            type: "string",
            validate: (chainIds: string) => validateSourcifyChainIds(chainIds),
          },
          {
            name: "supported-chainId",
            type: "string",
            validate: (chainId: string) => checkSupportedChainId(chainId),
          },
          {
            // "Sourcify chainIds" include the chains that are revoked verification support, but can have contracts in the repo.
            name: "sourcify-chainId",
            type: "string",
            validate: (chainId: string) => checkSourcifyChainId(chainId),
          },
          {
            name: "match-type",
            type: "string",
            validate: (matchType: string) =>
              matchType === "full_match" || matchType === "partial_match",
          },
        ],
      })
    );
    // checksum addresses in every request
    this.app.use((req: any, res: any, next: any) => {
      // stateless
      if (req.body.address) {
        req.body.address = getAddress(req.body.address);
      }
      // session
      if (req.body.contracts) {
        req.body.contracts.forEach((contract: any) => {
          contract.address = getAddress(contract.address);
        });
      }
      if (req.query.addresses) {
        req.query.addresses = req.query.addresses
          .split(",")
          .map((address: string) => getAddress(address))
          .join(",");
      }
      if (req.params.address) {
        req.params.address = getAddress(req.params.address);
      }
      next();
    });

<<<<<<< HEAD
    if (config.get("rateLimit.enabled")) {
=======
    if (
      process.env.NODE_ENV === "production" &&
      (process.env.TAG === "latest" || process.env.TAG === "stable")
    ) {
>>>>>>> 173c9e5b
      const limiter = rateLimit({
        windowMs: 2 * 1000,
        max: 1, // Requests per windowMs
        standardHeaders: true, // Return rate limit info in the `RateLimit-*` headers
        legacyHeaders: false, // Disable the `X-RateLimit-*` headers
        message: {
          error:
            "You are sending too many verification requests, please slow down.",
        },
        handler: (req, res, next, options) => {
          const ip = getIp(req);
          const ipHash = ip ? hash(ip) : "";
          const ipLog = process.env.NODE_ENV === "production" ? ipHash : ip; // Don't log IP in production
          const store = options.store as ExpressRateLimitMemoryStore;
          const hits = store.hits[ip || ""];
          logger.info(
            `Rate limit hit method=${req.method} path=${req.path} ip=${ipLog} hits=${hits}`
          );
          res.status(options.statusCode).send(options.message);
        },
        keyGenerator: (req: any) => {
          return getIp(req) || new Date().toISOString();
        },
        skip: (req) => {
          const ip = getIp(req);
          const whitelist = config.get("rateLimit.whitelist") as string[];
          for (const ipPrefix of whitelist) {
            if (ip?.startsWith(ipPrefix)) return true;
          }
          return false;
        },
      });

      this.app.all("/session/verify*", limiter);
      this.app.all("/verify*", limiter);
      this.app.post("/", limiter);
    }
<<<<<<< HEAD
=======

>>>>>>> 173c9e5b
    // Session API endpoints require non "*" origins because of the session cookies
    const sessionPaths = [
      "/session", // all paths /session/verify /session/input-files etc.
      // legacy endpoint naming below
      "/input-files",
      "/restart-session",
      "/verify-validated",
    ];
    this.app.use((req, res, next) => {
      // startsWith to match /session*
      if (sessionPaths.some((substr) => req.path.startsWith(substr))) {
        return cors({
          origin: config.get("corsAllowedOrigins"),
          credentials: true,
        })(req, res, next);
      }
      // * for all non-session paths
      return cors({
        origin: "*",
      })(req, res, next);
    });

    // Need this for secure cookies to work behind a proxy. See https://expressjs.com/en/guide/behind-proxies.html
    // true means the leftmost IP in the X-Forwarded-* header is used
    // Assuming the client ip is 2.2.2.2, reverse proxy 192.168.1.5
    // for the case "X-Forwarded-For: 2.2.2.2, 192.168.1.5", we want 2.2.2.2 to be used
    this.app.set("trust proxy", true);
    this.app.use(session(getSessionOptions()));

    this.app.get("/health", (_req, res) =>
      res.status(200).send("Alive and kicking!")
    );
    this.app.get("/chains", (_req, res) => {
      const sourcifyChains = sourcifyChainsArray.map(
        ({ rpc, name, title, chainId, supported, etherscanApi }) => {
          // Don't publish providers
          // Don't show Alchemy & Infura IDs
          rpc = rpc.map((url) => {
            if (typeof url === "string") {
              if (url.includes("alchemy"))
                return url.replace(/\/[^/]*$/, "/{ALCHEMY_API_KEY}");
              else if (url.includes("infura"))
                return url.replace(/\/[^/]*$/, "/{INFURA_API_KEY}");
              else return url;
            } else {
              // FetchRequest
              return url.url;
            }
          });
          return {
            name,
            title,
            chainId,
            rpc,
            supported,
            etherscanAPI: etherscanApi?.apiURL, // Needed in the UI
          };
        }
      );

      res.status(200).json(sourcifyChains);
    });

    this.app.use(
      "/repository",
      express.static(this.repository),
      serveIndex(this.repository, { icons: true })
    );
    this.app.use("/", routes);
    this.app.use(genericErrorHandler);
    this.app.use(notFoundHandler);
  }

  async listen(callback?: () => void) {
    const promisified: any = util.promisify(this.app.listen);
    await promisified(this.port);
    if (callback) callback();
  }

  // We need to resolve the $refs in the openapi file ourselves because the SwaggerUI-expresses does not do it
  async loadSwagger(root: string) {
    const options = {
      filter: ["relative", "remote"],
      loaderOptions: {
        processContent: function (res: any, callback: any) {
          callback(null, yamljs.parse(res.text));
        },
      },
      location: __dirname,
    };

    return resolveRefs(root as any, options).then(
      function (results: any) {
        return results.resolved;
      },
      function (err: any) {
        console.log(err.stack);
      }
    );
  }
}

function getSessionOptions(): session.SessionOptions {
  if (config.get("session.secret") === "CHANGE_ME") {
    logger.warn(
      "The session secret is not set, please set it in the config file"
    );
  }
  return {
    secret: config.get("session.secret"),
    name: "sourcify_vid",
    rolling: true,
    resave: false,
    saveUninitialized: true,
    cookie: {
      maxAge: config.get("session.maxAge"),
      secure: config.get("session.secure"),
      sameSite: "lax",
    },
    store: new MemoryStore({
      checkPeriod: config.get("session.maxAge"),
    }),
  };
}

if (require.main === module) {
  const server = new Server();
  server
    .loadSwagger(yamljs.load(path.join(__dirname, "..", "openapi.yaml"))) // load the openapi file with the $refs resolved
    .then((swaggerDocument: any) => {
      server.app.get("/api-docs/swagger.json", (req, res) =>
        res.json(swaggerDocument)
      );
      server.app.use(
        "/api-docs",
        swaggerUi.serve,
        swaggerUi.setup(swaggerDocument, {
          customSiteTitle: "Sourcify API",
          customfavIcon: "https://sourcify.dev/favicon.ico",
        })
      );
      server.app.listen(server.port, () =>
        logger.info(`Server listening on port ${server.port}`)
      );
    });
}

function hash(data: string) {
  return crypto.createHash("sha256").update(data).digest("hex");
}

function getIp(req: Request) {
  if (req.headers["x-forwarded-for"]) {
    return req.headers["x-forwarded-for"].toString();
  }
  return req.ip;
}<|MERGE_RESOLUTION|>--- conflicted
+++ resolved
@@ -224,14 +224,7 @@
       next();
     });
 
-<<<<<<< HEAD
     if (config.get("rateLimit.enabled")) {
-=======
-    if (
-      process.env.NODE_ENV === "production" &&
-      (process.env.TAG === "latest" || process.env.TAG === "stable")
-    ) {
->>>>>>> 173c9e5b
       const limiter = rateLimit({
         windowMs: 2 * 1000,
         max: 1, // Requests per windowMs
@@ -269,10 +262,7 @@
       this.app.all("/verify*", limiter);
       this.app.post("/", limiter);
     }
-<<<<<<< HEAD
-=======
-
->>>>>>> 173c9e5b
+
     // Session API endpoints require non "*" origins because of the session cookies
     const sessionPaths = [
       "/session", // all paths /session/verify /session/input-files etc.
