process.env.TESTING = "true";
process.env.MOCK_REPOSITORY = "./mockRepository";
process.env.IPFS_GATEWAY = "http://ipfs.io/ipfs/";
const GANACHE_PORT = 8545;
const ContractWrapper = require("./helpers/ContractWrapper");
const ganache = require("ganache");
const ipfs = require("ipfs-core");
const rimraf = require("rimraf");
const chai = require("chai");
const Monitor = require("../dist/monitor/monitor").default;
const { waitSecs } = require("./helpers/helpers");
const fs = require("fs");
const path = require("path");
const Web3 = require("web3");
const ethers = require("ethers");
const { EventEmitter } = require("stream");

class Counter {
  static get() {
    return Counter.cnt++;
  }
}
Counter.cnt = 0;

class MonitorWrapper extends EventEmitter {
  constructor() {
    super()
    this.repository = "./mockRepository" + Math.random().toString().slice(2);
    this.monitor = new Monitor({ repository: this.repository, testing: true });
    this.monitor.on('contract-verified-successfully', (chainId, address) => {
      this.emit('contract-verified-successfully', chainId, address)
    })
    this.monitor.on('contract-already-verified', (chainId, address) => {
      this.emit('contract-already-verified', chainId, address)
    })
    chai.expect(this.monitor.chainMonitors).to.have.a.lengthOf(1); // Number of chains in TEST_CHAINS at services/core/utils/utils.ts
    this.chainId = this.monitor.chainMonitors[0].chainId;
  }

  async start(startBlock) {
    const envVar = `MONITOR_START_${this.chainId}`;
    this.envVarStash = process.env[envVar];
    if (startBlock !== undefined) {
      process.env[envVar] = startBlock;
    }
    await this.monitor.start();
  }

  stop() {
    const envVar = `MONITOR_START_${this.chainId}`;
    delete process.env[envVar];
    if (this.envVarStash) {
      process.env[envVar] = this.envVarStash;
    }
    this.monitor.stop();
    rimraf.sync(this.repository);
  }

  getPathPrefix(address) {
    return path.join(
      this.repository,
      "contracts",
      "full_match",
      this.chainId,
      address
    );
  }

  getAddressMetadataPath(address) {
    const pathPrefix = this.getPathPrefix(address);
    return path.join(pathPrefix, "metadata.json");
  }

  getConstructorArgsPath(address) {
    const pathPrefix = this.getPathPrefix(address);
    return path.join(pathPrefix, "constructor-args.txt");
  }

  assertFilesNotStored(address, contractWrapper, expectedMtime) {
    const addressMetadataPath = this.getAddressMetadataPath(address);
    assertEqualityFromPath(contractWrapper.metadata, addressMetadataPath, {
      expectedMtime,
      isJson: true,
    });
  }

  assertFilesStored(address, contractWrapper) {
    console.log(`Started assertions for ${address}`);
    const pathPrefix = this.getPathPrefix(address);
    const addressMetadataPath = this.getAddressMetadataPath(address);

    const metadata = contractWrapper.metadata;
    assertEqualityFromPath(metadata, addressMetadataPath, { isJson: true });

    if (contractWrapper.argsHex) {
      const constructorArgsPath = this.getConstructorArgsPath(address);
      assertEqualityFromPath(contractWrapper.argsHex, constructorArgsPath);
    }

    for (const sourceName in metadata.sources) {
      const source = metadata.sources[sourceName];
      const sourcePath = path.join(pathPrefix, "sources", sourceName);
      const savedSource = fs.readFileSync(sourcePath).toString();
      const savedSourceHash = Web3.utils.keccak256(savedSource);
      const originalSourceHash =
        source.keccak256 || Web3.utils.keccak256(source.content);
      chai
        .expect(savedSourceHash, "sourceHash comparison")
        .to.equal(originalSourceHash);
    }
  }

  /**
   * Used for writing (dummy) metadata independent of monitor's work.
   * @param {string} address
   * @param {*} metadata
   * @returns ctime of written metadata
   */
  writeMetadata(address, metadata) {
    const addressMetadataPath = this.getAddressMetadataPath(address);
    fs.mkdirSync(path.dirname(addressMetadataPath), { recursive: true });
    fs.writeFileSync(addressMetadataPath, metadata);
    return fs.statSync(addressMetadataPath).ctime;
  }
}

function assertEqualityFromPath(obj1, obj2path, options = {}) {
  const obj2raw = fs.readFileSync(obj2path).toString();
  const obj2 = options.isJson ? JSON.parse(obj2raw) : obj2raw;
  chai.expect(obj1, `assertFromPath: ${obj2path}`).to.deep.equal(obj2);
  if (options.expectedMtime) {
    const actualMtime = fs.statSync(obj2path).mtime;
    chai.expect(actualMtime).to.deep.equal(options.expectedMtime);
  }
}

describe("Monitor", function () {
  this.timeout(60 * 1000);
  let ganacheServer;

  const contractWrappers = {
    simpleWithImport: new ContractWrapper(
      require("./sources/pass/simpleWithImport.js"),
      { metadata: true, sources: true }
    ),
    simpleLiteral: new ContractWrapper(
      require("./sources/pass/simple.literal.js"),
      {
        metadata: true,
      }
    ),
    withImmutables: new ContractWrapper(
      require("./sources/pass/withImmutables.js"),
      { metadata: true, sources: true },
      [2]
    ),
    withoutMetadataHash: new ContractWrapper(
      require("./sources/pass/withoutMetadataHash.js"),
      { metadata: true, sources: true }
    ),
  };

  let ipfsNode;
  let web3Provider;
  let accounts;

  before(async function () {
    ipfsNode = await ipfs.create({ offline: true, silent: true });
    console.log("Initialized ipfs test node");

    for (const contractName in contractWrappers) {
      await contractWrappers[contractName].publish(ipfsNode);
    }
  });

  beforeEach(async () => {
    ganacheServer = ganache.server({
      wallet: { totalAccounts: 5 },
      chain: { chainId: 0, networkId: 0 },
    });
    await ganacheServer.listen(GANACHE_PORT);
    console.log("Started ganache local server at port " + GANACHE_PORT);

    web3Provider = new Web3(`http://localhost:${GANACHE_PORT}`);
    accounts = await web3Provider.eth.getAccounts();
    console.log("Initialized web3 provider");
  });

  afterEach(async () => {
    await ganacheServer.close();
<<<<<<< HEAD
    ganacheServer = null
    web3Provider = null
    accounts = null
  })
=======
    ganacheServer = null;
  });
>>>>>>> 2e985151

  const GENERATION_SECS = 10; // waiting for extra blocks to be generated

  const sourcifyContract = async (contractWrapper) => {
    const monitorWrapper = new MonitorWrapper();
    await monitorWrapper.start();
    const address = await contractWrapper.deploy(
      web3Provider,
      accounts[Counter.get()]
    );

    const waitVerifiedContract = new Promise(resolve => {
      monitorWrapper.on('contract-verified-successfully', () => {
        monitorWrapper.assertFilesStored(address, contractWrapper);
        monitorWrapper.stop();
        resolve()
      })
    })

    await waitVerifiedContract
  };

  it("should sourcify the deployed contract", async function () {
    await sourcifyContract(contractWrappers.simpleWithImport);
  });

  it("should sourcify if metadata provides only literal content", async function () {
    await sourcifyContract(contractWrappers.simpleLiteral);
  });

  it("should sourcify a contract with immutables", async function () {
    await sourcifyContract(contractWrappers.withImmutables);
  });

  it("should not resourcify if already sourcified", async function () {
    const contract = contractWrappers.simpleWithImport;
    const monitorWrapper = new MonitorWrapper();
    const from = accounts[Counter.get()];
    const calculatedAddress = ethers.utils.getContractAddress({
      from,
      nonce: 0,
    });
    const metadataBirthtime = monitorWrapper.writeMetadata(
      calculatedAddress,
      contract.rawMetadata
    );

    await monitorWrapper.start();
    const deployedAddress = await contract.deploy(web3Provider, from);
    chai.expect(calculatedAddress).to.deep.equal(deployedAddress);

    const waitVerifiedContract = new Promise(resolve => {
      monitorWrapper.on('contract-already-verified', () => {
        monitorWrapper.assertFilesNotStored(
          deployedAddress,
          contract,
          metadataBirthtime
        );
        monitorWrapper.stop();
        resolve()
      })
    })
    await waitVerifiedContract
  });

  it("should sourcify the deployed contract after being started with a delay", async function () {
    const contract = contractWrappers.simpleWithImport;
    const address = await contract.deploy(
      web3Provider,
      accounts[Counter.get()]
    );
    const currentBlockNumber = await web3Provider.eth.getBlockNumber();

    await waitSecs(GENERATION_SECS);

    const monitorWrapper = new MonitorWrapper();
    await monitorWrapper.start(currentBlockNumber - 1);

    const waitVerifiedContract = new Promise(resolve => {
      monitorWrapper.on('contract-verified-successfully', () => {
        monitorWrapper.assertFilesStored(address, contract);
        monitorWrapper.stop();
        resolve()
      })
    })

    await waitVerifiedContract
  });

  after(async function () {
    await ipfsNode.stop();
  });
});<|MERGE_RESOLUTION|>--- conflicted
+++ resolved
@@ -24,15 +24,15 @@
 
 class MonitorWrapper extends EventEmitter {
   constructor() {
-    super()
+    super();
     this.repository = "./mockRepository" + Math.random().toString().slice(2);
     this.monitor = new Monitor({ repository: this.repository, testing: true });
-    this.monitor.on('contract-verified-successfully', (chainId, address) => {
-      this.emit('contract-verified-successfully', chainId, address)
-    })
-    this.monitor.on('contract-already-verified', (chainId, address) => {
-      this.emit('contract-already-verified', chainId, address)
-    })
+    this.monitor.on("contract-verified-successfully", (chainId, address) => {
+      this.emit("contract-verified-successfully", chainId, address);
+    });
+    this.monitor.on("contract-already-verified", (chainId, address) => {
+      this.emit("contract-already-verified", chainId, address);
+    });
     chai.expect(this.monitor.chainMonitors).to.have.a.lengthOf(1); // Number of chains in TEST_CHAINS at services/core/utils/utils.ts
     this.chainId = this.monitor.chainMonitors[0].chainId;
   }
@@ -188,15 +188,10 @@
 
   afterEach(async () => {
     await ganacheServer.close();
-<<<<<<< HEAD
-    ganacheServer = null
-    web3Provider = null
-    accounts = null
-  })
-=======
     ganacheServer = null;
-  });
->>>>>>> 2e985151
+    web3Provider = null;
+    accounts = null;
+  });
 
   const GENERATION_SECS = 10; // waiting for extra blocks to be generated
 
@@ -208,15 +203,15 @@
       accounts[Counter.get()]
     );
 
-    const waitVerifiedContract = new Promise(resolve => {
-      monitorWrapper.on('contract-verified-successfully', () => {
+    const waitVerifiedContract = new Promise((resolve) => {
+      monitorWrapper.on("contract-verified-successfully", () => {
         monitorWrapper.assertFilesStored(address, contractWrapper);
         monitorWrapper.stop();
-        resolve()
-      })
-    })
-
-    await waitVerifiedContract
+        resolve();
+      });
+    });
+
+    await waitVerifiedContract;
   };
 
   it("should sourcify the deployed contract", async function () {
@@ -248,18 +243,18 @@
     const deployedAddress = await contract.deploy(web3Provider, from);
     chai.expect(calculatedAddress).to.deep.equal(deployedAddress);
 
-    const waitVerifiedContract = new Promise(resolve => {
-      monitorWrapper.on('contract-already-verified', () => {
+    const waitVerifiedContract = new Promise((resolve) => {
+      monitorWrapper.on("contract-already-verified", () => {
         monitorWrapper.assertFilesNotStored(
           deployedAddress,
           contract,
           metadataBirthtime
         );
         monitorWrapper.stop();
-        resolve()
-      })
-    })
-    await waitVerifiedContract
+        resolve();
+      });
+    });
+    await waitVerifiedContract;
   });
 
   it("should sourcify the deployed contract after being started with a delay", async function () {
@@ -275,15 +270,15 @@
     const monitorWrapper = new MonitorWrapper();
     await monitorWrapper.start(currentBlockNumber - 1);
 
-    const waitVerifiedContract = new Promise(resolve => {
-      monitorWrapper.on('contract-verified-successfully', () => {
+    const waitVerifiedContract = new Promise((resolve) => {
+      monitorWrapper.on("contract-verified-successfully", () => {
         monitorWrapper.assertFilesStored(address, contract);
         monitorWrapper.stop();
-        resolve()
-      })
-    })
-
-    await waitVerifiedContract
+        resolve();
+      });
+    });
+
+    await waitVerifiedContract;
   });
 
   after(async function () {
